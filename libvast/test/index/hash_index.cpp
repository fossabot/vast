--- conflicted
+++ resolved
@@ -52,13 +52,8 @@
   REQUIRE(x.append(make_data_view("baz")));
   std::vector<char> buf;
   REQUIRE(detail::serialize(buf, x) == caf::none);
-<<<<<<< HEAD
   hash_index<1> y{type{string_type{}}};
-  REQUIRE(detail::deserialize(buf, y) == caf::none);
-=======
-  hash_index<1> y{legacy_string_type{}};
   REQUIRE(detail::legacy_deserialize(buf, y));
->>>>>>> 38fbb85d
   auto result = y.lookup(relational_operator::not_equal, make_data_view("bar"));
   CHECK_EQUAL(to_string(unbox(result)), "101");
   // Cannot append after deserialization.
