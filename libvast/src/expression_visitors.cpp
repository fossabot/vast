--- conflicted
+++ resolved
@@ -308,11 +308,7 @@
   if (auto a = caf::get_if<attribute_extractor>(&p.lhs)) {
     if (a->attr == "time") {
       auto d = caf::get_if<data>(&p.rhs);
-<<<<<<< HEAD
-      VAST_ASSERT(d && is<timestamp>(*d));
-=======
       VAST_ASSERT(d && caf::holds_alternative<timestamp>(*d));
->>>>>>> 414d04ad
       return evaluate(first_, p.op, *d) || evaluate(last_, p.op, *d);
     }
   }
@@ -498,11 +494,7 @@
 
 expression type_pruner::operator()(const predicate& p) {
   if (auto lhs = caf::get_if<type_extractor>(&p.lhs)) {
-<<<<<<< HEAD
-    if (auto r = get_if<record_type>(type_)) {
-=======
     if (auto r = caf::get_if<record_type>(&type_)) {
->>>>>>> 414d04ad
       disjunction result;
       for (auto& e : record_type::each{*r})
         if (congruent(e.trace.back()->type, lhs->type)) {
